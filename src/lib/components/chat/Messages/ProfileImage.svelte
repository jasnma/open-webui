<script lang="ts">
<<<<<<< HEAD
	import { settings } from '$lib/stores';

=======
	import { WEBUI_BASE_URL } from '$lib/constants';
>>>>>>> 400bfa5a
	export let src = '/user.png';
</script>

<div class={$settings?.chatDirection === 'LTR' ? "mr-3" : "ml-3"}>
	<img
		crossorigin="anonymous"
		src={src.startsWith(WEBUI_BASE_URL) ||
		src.startsWith('https://www.gravatar.com/avatar/') ||
		src.startsWith('data:')
			? src
			: `/user.png`}
		class=" w-8 object-cover rounded-full"
		alt="profile"
		draggable="false"
	/>
</div><|MERGE_RESOLUTION|>--- conflicted
+++ resolved
@@ -1,10 +1,7 @@
 <script lang="ts">
-<<<<<<< HEAD
 	import { settings } from '$lib/stores';
-
-=======
 	import { WEBUI_BASE_URL } from '$lib/constants';
->>>>>>> 400bfa5a
+  
 	export let src = '/user.png';
 </script>
 
